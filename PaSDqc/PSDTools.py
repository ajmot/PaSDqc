# PSDTools.py - classes for MDAqc Power Spectral Density calculations
#
<<<<<<< HEAD
# v 1.0.10
# rev 2017-07-26 (MS: proper finding of centromere file)
=======
# v 1.0.14 (revision1)
# rev 2017-09-11 (MS: class for sub-chrom region outlier detection)
>>>>>>> 57ffd02c
# Notes:

import pandas as pd
import numpy as np
import astropy.stats
import statsmodels.nonparametric
import matplotlib.pyplot as plt
import seaborn as sns
import re
import pathlib
import os

from . import extra_tools

class ChromPSD(object):
    """ Lombe-Scargle PSD estimation for a single Chromosome
        
        Normalizes depth to be copy ratio neutral
        Splits by p- and q-arm to avoid centromere problems
        Performs a (modified) Welch estimation procedure to smooth the periodogram

        Args:
            f       file path to chromosome coverage file

        Attributes:
            chrom       chromosome number
            df          data frame containing position and depth information for the chromosome
    """
    def __init__(self, f):
        self.df = pd.read_table(f, header=None, names=['chrom', 'pos', 'depth'], index_col=None)
        self.chrom = str(self.df.chrom.iloc[0])
        self._norm_depth()

    def _norm_depth(self):
        """ Normalize depth by mean of all observations
        """
        self.df.depth = self.df.depth / self.df.depth.mean()

    @staticmethod
    def _welch_seg_bounds(pos, l_seg, p_overlap):
        """ Define boundaries of segments for Welch PSD based on length and desired overlap

            Args:
                pos         series      chromosome positions of observations
                l_seq       int         length of segments
                p_overlap   float       percentage by which segments should overlap

            Returns:
                starts      1d array    array of segment start positions
                ends        1d array    array of segment end positions
        """
        step = l_seg - p_overlap * l_seg
        starts = np.arange(pos.iloc[0], pos.iloc[-1], step)
        ends = np.arange(pos.iloc[0]+l_seg, pos.iloc[-1], step)
        ends[-1] = pos.iloc[-1]

        return starts, ends

    @staticmethod
    def _welch_PSD(freq, pwr, df, starts, ends, count=1, verbose=False, avg_fnc=np.median):
        """ Perform Welch spectral density estimation
            NOTE: requires an initial freq / pwr vector

            Args:
                freq        1d array        frequencies at which to calculate PSD
                pwr         1d array        initialized pwr array
                df          dataframe       read depth at each position
                starts      1d array        Welch segment start positions
                ends        1d array        Welch segment end positions

            Kwargs:
                counts      int             number of PSDs already included in pwr
                verbose     bool            calculate verbosely

            Returns:
                freq        1d array        frequencies at which PSD calculates
        """
        ## CHANGES TO TRY TO COMBAT OUTLIER WINDOWS!!
        pwr_list = [pwr]

        for start, end in zip(starts, ends):
            if verbose:
                print(start, end)

            mask = (df.pos >= start) & (df.pos < end) 
            df_tmp = df[mask]

            if(len(df_tmp) > 0):
                count += 1
                pwr_list.append(astropy.stats.LombScargle(df_tmp.pos, df_tmp.depth).power(freq, normalization='psd'))

        pwr_nd = np.array(pwr_list)
        pwr_med = avg_fnc(pwr_nd, axis=0)
        # pwr_med = np.median(pwr_nd, axis=0)

        return freq, pwr_med, count

        # for start, end in zip(starts, ends):
        #     if verbose:
        #         print(start, end)

        #     mask = (df.pos >= start) & (df.pos < end) 
        #     df_tmp = df[mask]

        #     if(len(df_tmp) > 0):
        #         count += 1
        #         pwr += astropy.stats.LombScargle(df_tmp.pos, df_tmp.depth).power(freq, normalization='psd')

        # return freq, pwr, count

    @staticmethod
    def PSD_LS_auto(df, l_seg=1e7, p_overlap=0.5, verbose=False):
        """ Lomb-Scargle PSD estimate at automatically determined frequencies

            Args:
                df          dataframe   read depth at each position

            Kwargs:
                l_seg       int         length of Welch segments
                p_overlap   float       amount Welch segments should overlap
                verbose     bool        calculate verbosely

            Returns:
                freq_agg    1d array    frequencies at which PSD calculate
                pwr_agg     1d array    power of PSD at each frequency
                count       int         number of Welch PSDs included in pwr_agg
        """

        # Create boundaries for Welch PSD segments
        starts, ends = ChromPSD._welch_seg_bounds(df.pos, l_seg, p_overlap)

        # Initialize PSD with first segment
        df_red = df[df.pos < ends[0]]
        freq_agg, pwr_agg = astropy.stats.LombScargle(df_red.pos, df_red.depth).autopower(normalization='psd')

        # Welch PSD
        freq_agg, pwr_agg, count = chromPSD._welch_PSD(freq_agg, pwr_agg, df, starts[1:], ends[1:], verbose=verbose) 

        return freq_agg, pwr_agg, count

    @staticmethod
    def PSD_LS_manual(df, freq, l_seg=1e7, p_overlap=0.5, verbose=False, inplace=True, avg_fnc=np.median):
        """ Lomb-Scargle PSD estimate at manually specified frequencies

            Args:
                df          dataframe   read depth at each position
                freq        1d array    frequencies at which to calculate PSD

            Kwargs:
                l_seg       int         length of Welch segments
                p_overlap   float       amount Welch segments should overlap
                verbose     bool        calculate verbosely

            Returns:
                freq_agg    1d array    frequencies at which PSD calculate
                pwr_agg     1d array    power of PSD at each frequency
                count       int         number of Welch PSDs included in pwr_agg
        """
        # Create boundaries for Welch PSD segments
        starts, ends = ChromPSD._welch_seg_bounds(df.pos, l_seg, p_overlap)

        # Initialize PSD with first segment
        df_red = df[df.pos < ends[0]]
        pwr_agg = astropy.stats.LombScargle(df_red.pos, df_red.depth).power(freq, normalization='psd')

        # Welch PSD
        freq_agg, pwr_agg, count = ChromPSD._welch_PSD(freq, pwr_agg, df, starts[1:], ends[1:], verbose=verbose, avg_fnc=avg_fnc) 

        return pwr_agg, count

    def PSD_LS_chrom(self, f_cent, freq, l_seg=1e6, p_overlap=0.5, verbose=False):
        """ Centromere aware PSD estimation

            Args:
                f_cent      str         path to file of centromere locations
                freq        1d array    frequencies at which to calcualte PSD

            Kwargs:
                l_seg       int         length of Welch segments
                p_overlap   float       amount Welch segments should overlap
                verbose     bool        calculate verbosely

            Returns:
                freq_agg    1d array    frequencies at which PSD calculate
                pwr_agg     1d array    power of PSD at each frequency
                count       int         number of Welch PSDs included in pwr_agg
        """
        # load centromere file
        # split df by pos < start of cent and > end of cent
        # peform PSD analysis on two arms
        # merge
        df_cent = pd.read_table(f_cent, names=['start', 'end'], index_col=0)
        cent_start = df_cent.loc[self.chrom, :].start
        cent_end = df_cent.loc[self.chrom, :].end

        df_p = self.df[self.df.pos < cent_start]
        df_q = self.df[self.df.pos > cent_end]

        # count = 0

        print("{}.p arm".format(self.chrom))
        if len(df_p > 1e7):
            pwr_p, count_p = self.PSD_LS_manual(df_p, freq, l_seg, p_overlap, verbose=verbose)
        else:
            pwr_p = 0
            count_p = 0

        print("{}.q arm".format(self.chrom))
        if len(df_q > 1e7):
            pwr_q, count_q = self.PSD_LS_manual(df_q, freq, l_seg, p_overlap, verbose=verbose)
        else:
            pwr_q = 0
            count_q = 0

        self.freq = freq
        # self.pwr = (pwr_p + pwr_q) / (count_p + count_q)

        ## CHANGE TO TRY TO COMBAT OUTLIER WINDOWS
        count_tot = count_p + count_q
        self.pwr = (count_p / count_tot) * pwr_p + (count_q / count_tot) * pwr_q

class SamplePSD(object):
    """ Lombe-Scargle PSD estimation for an entire sample (all chromosomes)
        
        Normalizes depth to be copy ratio neutral
        Splits by p- and q-arm to avoid centromere problems
        Performs a (modified) Welch estimation procedure to smooth the periodogram

        Args:
            f       file path to chromosome coverage file

        Attributes:
            name        name of sample
            df          data frame containing position and depth information for the chromosome
    """

    # name = None
    # df = None

    def __init__(self, df, name):
        self.name = name
        self.df = df

    @classmethod
    def build_from_dir(cls, d_path, sample=None, clean=False, build='grch37'):
        """ Build SamplePSD object from a directory of .cov files

            Args:
                d_path      str     path to directory of .cov files

            Kwargs:
                sample      str     sample name
        """
        pattern = "*.cov"
        if sample:
            pattern = sample + pattern

        p = pathlib.Path(d_path)
        file_list = sorted(p.glob(pattern))
        name = cls.name_from_file(file_list[0])

        df = cls._build_dataframe(file_list, build)

        if clean:
            [os.remove(str(f)) for f in file_list]

        # chrom_list = cls.chroms_from_files(file_list, build)

        return cls(df, name)

    @staticmethod
    def chroms_from_files(file_list, build='grch37'):
        """ Determine chromosomes from file list
        """
        chrom_list = [re.search('chr[0-9XY]{1,}', str(f)) for f in file_list]

        if build.startswith('grch'):
            chrom_list = [re.sub('chr', '', s.group()) for s in chrom_list]

        return chrom_list

    @staticmethod
    def name_from_file(f):
        """ Get sample name from a file path

            Args:
                f       pathlib Path

            Returns
                name    str             name of sample
        """
        name = str(f.name).split('.')[0]

        return name

    @staticmethod
    def _build_dataframe(f_list, build='grch37'):
        """ Build dataframe of a sample's PSDs -- one column per chromosome

            Args:
                f_list      list        pathlib paths to .cov files

            Returns:
                df          dataframe   dataframe of sample PSDs
        """
        # create ChromPSD objects
        psd_list = [ChromPSD(str(f)) for f in f_list]

        # perform PSD estimation
        f_cent = extra_tools.get_data_file("{}.centromeres.bed".format(build))
        freq = np.linspace(1e-6, 5e-3, 8000)
        [psd.PSD_LS_chrom(f_cent, freq=freq) for psd in psd_list]

        # Assemble into dataframe
        items = [('freq', freq)]
        items += [(psd.chrom, psd.pwr) for psd in psd_list]

        df = pd.DataFrame.from_items(items, )
        df = df.set_index('freq')

        return df

    # def avg_PSD(self, f_chrom_sizes):
    def avg_PSD(self):
        """ Calculate median of chromosomal PSDs
        """
        # chrom_list = self.df.columns
        # chrom_sizes = pd.read_table(f_chrom_sizes, header=None, index_col=0, names=['size'])
        # weights are size of chromosome divided by total size of genome
        # sizes = np.array([chrom_sizes.loc[c].as_matrix()[0] for c in chrom_list])
        # weights = pd.Series(sizes.astype(float) / sizes.sum(), index=chrom_list)
        # print(weights)

        # multiply each chrom column by its weight and sum to get avg
        # df = self.df.iloc[:, 1:].copy() * weights
        avg = self.df.median(axis=1)

        return avg

    def KL_div_by_chrom(self):
        """ Calculate each chromosome's PSD KL divergence from the sample's average PSD
        """
        avg = self.avg_PSD()

        kl_for = self.df.multiply(1 / avg, 'index')
        kl_back = (1 / self.df).multiply(avg, 'index')

        j = (kl_for + kl_back - 2).sum(axis='index')
        j *= 1 / len(avg)

        return j

    def save(self, f_out):
        """ Save the sample's PSD dataframe

            Args:
                f_out   str     name of output file
        """
        print(f_out)
        self.df.to_csv(f_out, sep="\t", header=True, index=True)

def normalize_psd(psd, bulk="bulk_1x.smooth3.spec"):
    psd_bulk = extra_tools.load_bulk_psd(bulk)
    return 10 * np.log10(psd / psd_bulk)

class RegionPSD(object):

    def __init__(self, region_dict, name='region_psd'):
        self.name = name
        self.regions = region_dict

    @classmethod
    def analyze(cls, d_path, sample=None, clean=False, build='grch37'):
        """ Build SamplePSD object from a directory of .cov files

            Args:
                d_path      str     path to directory of .cov files

            Kwargs:
                sample      str     sample name
        """
        pattern = "*.cov"
        if sample:
            pattern = sample + pattern

        p = pathlib.Path(d_path)
        file_list = sorted(p.glob(pattern))
        name = SamplePSD.name_from_file(file_list[0])
        # chr_list = [f.name.split('.')[-4] for f in file_list]

        regions = cls._build_region_dict(file_list, build)

        if clean:
            [os.remove(str(f)) for f in file_list]

        # chrom_list = cls.chroms_from_files(file_list, build)

        return cls(regions, name)

    @staticmethod
    def _build_region_dict(file_list, build, l_region=1e7, l_seg=5e5):
        f_cent = extra_tools.get_data_file("{}.centromeres.bed".format(build))
        df_cent = pd.read_table(f_cent, names=['start', 'end'], index_col=0)

        freq_tmp = np.linspace(1e-6, 5e-3, 8000)
        freq = freq_tmp[freq_tmp<=5e-3] 

        regions = {}

        for f in file_list:
            chrom_name = f.name.split(".")[-4] 
            print("Analyzing {}".format(f))
            df = pd.read_table(str(f), names=['chrom', 'pos', 'depth'])

            chrom = str(df.chrom.iloc[0])
            cent_start = df_cent.loc[chrom, :].start
            cent_end = df_cent.loc[chrom, :].end
            print(cent_start, cent_end)

            df_p = df[df.pos < cent_start]
            df_q = df[df.pos > cent_end]

            if len(df_p > 1e7):
                print('p arm')
                pwr_p, regions_p = RegionPSD._region_psd(df_p, freq, l_region, l_seg)
            else:
                pwr_p, regions_p = [], []

            if len(df_q > 1e7):
                print('q arm')
                pwr_q, regions_q = RegionPSD._region_psd(df_q, freq, l_region, l_seg)
            else:
                pwr_q, regions_q = [], []

            psd_list = pwr_p + pwr_q
            region_list = regions_p + regions_q

            columns = [str(region[0]) for region in region_list]
            df_psd = pd.DataFrame(np.array(psd_list).T, columns=columns, index=freq) 
            regions[chrom_name] = SamplePSD(df_psd, name=chrom_name)

        return regions

    @staticmethod
    def _region_psd(df, freq, l_region, l_seg):
        region_bounds = np.arange(df.pos.iloc[0], df.pos.iloc[-1], l_region).astype(int)
        region_bounds[-1] = df.pos.iloc[-1]
        starts = region_bounds[:-1]
        ends = region_bounds[1:]
 
        psd_list = []
        count_list = []
        region_list = []
        region_blacklist = []

        for start, end in zip(starts, ends):
            print(start, end)
            df_tmp = df.loc[(df.pos>=start)&(df.pos<end), :]
            print(df_tmp.shape)

            if df_tmp.shape[0]:
                pwr, count = ChromPSD.PSD_LS_manual(df_tmp, freq, l_seg, avg_fnc=np.mean)
                psd_list.append(pwr)
                count_list.append(count)
                region_list.append([start, end])

            else:
                region_blacklist.append([start, end])

        # columns = [str(region[0]) for region in region_list]
        # df_psd = pd.DataFrame(np.array(psd_list).T, columns=columns, index=freq)
        # psdtool = PaSDqc.PSDTools.SamplePSD(df_psd, name=chrom_name)

        return psd_list, region_list

    def KL_div(self):
        self.kl = {}

        for region in self.regions:
            self.kl[region] = self.regions[region].KL_div_by_chrom()<|MERGE_RESOLUTION|>--- conflicted
+++ resolved
@@ -1,13 +1,7 @@
 # PSDTools.py - classes for MDAqc Power Spectral Density calculations
 #
-<<<<<<< HEAD
-# v 1.0.10
-# rev 2017-07-26 (MS: proper finding of centromere file)
-=======
 # v 1.0.14 (revision1)
 # rev 2017-09-11 (MS: class for sub-chrom region outlier detection)
->>>>>>> 57ffd02c
-# Notes:
 
 import pandas as pd
 import numpy as np
